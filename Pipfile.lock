{
    "_meta": {
        "hash": {
            "sha256": "865bfc0024896e88f37ca2e20c9aa964e8975119cc4b2f12140fa64543132241"
        },
        "pipfile-spec": 6,
        "requires": {},
        "sources": [
            {
                "name": "pypi",
                "url": "https://pypi.org/simple",
                "verify_ssl": true
            }
        ]
    },
    "default": {
        "appdirs": {
            "hashes": [
                "sha256:9e5896d1372858f8dd3344faf4e5014d21849c756c8d5701f78f8a103b372d92",
                "sha256:d8b24664561d0d34ddfaec54636d502d7cea6e29c3eaf68f3df6180863e2166e"
            ],
            "index": "pypi",
            "version": "==1.4.3"
        },
        "asn1crypto": {
            "hashes": [
                "sha256:2f1adbb7546ed199e3c90ef23ec95c5cf3585bac7d11fb7eb562a3fe89c64e87",
                "sha256:9d5c20441baf0cb60a4ac34cc447c6c189024b6b4c6cd7877034f4965c464e49"
            ],
            "version": "==0.24.0"
        },
        "attrs": {
            "hashes": [
                "sha256:10cbf6e27dbce8c30807caf056c8eb50917e0eaafe86347671b57254006c3e69",
                "sha256:ca4be454458f9dec299268d472aaa5a11f67a4ff70093396e1ceae9c76cf4bbb"
            ],
            "version": "==18.2.0"
        },
        "automat": {
            "hashes": [
                "sha256:cbd78b83fa2d81fe2a4d23d258e1661dd7493c9a50ee2f1a5b2cac61c1793b0e",
                "sha256:fdccab66b68498af9ecfa1fa43693abe546014dd25cf28543cbe9d1334916a58"
            ],
            "version": "==0.7.0"
        },
        "certifi": {
            "hashes": [
                "sha256:339dc09518b07e2fa7eda5450740925974815557727d6bd35d319c1524a04a4c",
                "sha256:6d58c986d22b038c8c0df30d639f23a3e6d172a05c3583e766f4c0b785c0986a"
            ],
            "version": "==2018.10.15"
        },
        "cffi": {
            "hashes": [
                "sha256:151b7eefd035c56b2b2e1eb9963c90c6302dc15fbd8c1c0a83a163ff2c7d7743",
                "sha256:1553d1e99f035ace1c0544050622b7bc963374a00c467edafac50ad7bd276aef",
                "sha256:1b0493c091a1898f1136e3f4f991a784437fac3673780ff9de3bcf46c80b6b50",
                "sha256:2ba8a45822b7aee805ab49abfe7eec16b90587f7f26df20c71dd89e45a97076f",
                "sha256:3bb6bd7266598f318063e584378b8e27c67de998a43362e8fce664c54ee52d30",
                "sha256:3c85641778460581c42924384f5e68076d724ceac0f267d66c757f7535069c93",
                "sha256:3eb6434197633b7748cea30bf0ba9f66727cdce45117a712b29a443943733257",
                "sha256:495c5c2d43bf6cebe0178eb3e88f9c4aa48d8934aa6e3cddb865c058da76756b",
                "sha256:4c91af6e967c2015729d3e69c2e51d92f9898c330d6a851bf8f121236f3defd3",
                "sha256:57b2533356cb2d8fac1555815929f7f5f14d68ac77b085d2326b571310f34f6e",
                "sha256:770f3782b31f50b68627e22f91cb182c48c47c02eb405fd689472aa7b7aa16dc",
                "sha256:79f9b6f7c46ae1f8ded75f68cf8ad50e5729ed4d590c74840471fc2823457d04",
                "sha256:7a33145e04d44ce95bcd71e522b478d282ad0eafaf34fe1ec5bbd73e662f22b6",
                "sha256:857959354ae3a6fa3da6651b966d13b0a8bed6bbc87a0de7b38a549db1d2a359",
                "sha256:87f37fe5130574ff76c17cab61e7d2538a16f843bb7bca8ebbc4b12de3078596",
                "sha256:95d5251e4b5ca00061f9d9f3d6fe537247e145a8524ae9fd30a2f8fbce993b5b",
                "sha256:9d1d3e63a4afdc29bd76ce6aa9d58c771cd1599fbba8cf5057e7860b203710dd",
                "sha256:a36c5c154f9d42ec176e6e620cb0dd275744aa1d804786a71ac37dc3661a5e95",
                "sha256:a6a5cb8809091ec9ac03edde9304b3ad82ad4466333432b16d78ef40e0cce0d5",
                "sha256:ae5e35a2c189d397b91034642cb0eab0e346f776ec2eb44a49a459e6615d6e2e",
                "sha256:b0f7d4a3df8f06cf49f9f121bead236e328074de6449866515cea4907bbc63d6",
                "sha256:b75110fb114fa366b29a027d0c9be3709579602ae111ff61674d28c93606acca",
                "sha256:ba5e697569f84b13640c9e193170e89c13c6244c24400fc57e88724ef610cd31",
                "sha256:be2a9b390f77fd7676d80bc3cdc4f8edb940d8c198ed2d8c0be1319018c778e1",
                "sha256:ca1bd81f40adc59011f58159e4aa6445fc585a32bb8ac9badf7a2c1aa23822f2",
                "sha256:d5d8555d9bfc3f02385c1c37e9f998e2011f0db4f90e250e5bc0c0a85a813085",
                "sha256:e55e22ac0a30023426564b1059b035973ec82186ddddbac867078435801c7801",
                "sha256:e90f17980e6ab0f3c2f3730e56d1fe9bcba1891eeea58966e89d352492cc74f4",
                "sha256:ecbb7b01409e9b782df5ded849c178a0aa7c906cf8c5a67368047daab282b184",
                "sha256:ed01918d545a38998bfa5902c7c00e0fee90e957ce036a4000a88e3fe2264917",
                "sha256:edabd457cd23a02965166026fd9bfd196f4324fe6032e866d0f3bd0301cd486f",
                "sha256:fdf1c1dc5bafc32bc5d08b054f94d659422b05aba244d6be4ddc1c72d9aa70fb"
            ],
<<<<<<< HEAD
=======
            "markers": "python_version >= '2.7' and python_version != '3.0.*' and python_version != '3.1.*' and python_version != '3.2.*' and python_version != '3.3.*'",
>>>>>>> e52e4380
            "version": "==1.11.5"
        },
        "chardet": {
            "hashes": [
                "sha256:84ab92ed1c4d4f16916e05906b6b75a6c0fb5db821cc65e70cbd64a3e2a5eaae",
                "sha256:fc323ffcaeaed0e0a02bf4d117757b98aed530d9ed4531e3e15460124c106691"
            ],
            "version": "==3.0.4"
        },
        "constantly": {
            "hashes": [
                "sha256:586372eb92059873e29eba4f9dec8381541b4d3834660707faf8ba59146dfc35",
                "sha256:dd2fa9d6b1a51a83f0d7dd76293d734046aa176e384bf6e33b7e44880eb37c5d"
            ],
            "version": "==15.1.0"
        },
        "coreapi": {
            "hashes": [
                "sha256:46145fcc1f7017c076a2ef684969b641d18a2991051fddec9458ad3f78ffc1cb",
                "sha256:bf39d118d6d3e171f10df9ede5666f63ad80bba9a29a8ec17726a66cf52ee6f3"
            ],
            "index": "pypi",
            "version": "==2.3.3"
        },
        "coreschema": {
            "hashes": [
                "sha256:5e6ef7bf38c1525d5e55a895934ab4273548629f16aed5c0a6caa74ebf45551f",
                "sha256:9503506007d482ab0867ba14724b93c18a33b22b6d19fb419ef2d239dd4a1607"
            ],
            "version": "==0.0.4"
        },
        "cryptography": {
            "hashes": [
                "sha256:02602e1672b62e803e08617ec286041cc453e8d43f093a5f4162095506bc0beb",
                "sha256:10b48e848e1edb93c1d3b797c83c72b4c387ab0eb4330aaa26da8049a6cbede0",
                "sha256:17db09db9d7c5de130023657be42689d1a5f60502a14f6f745f6f65a6b8195c0",
                "sha256:227da3a896df1106b1a69b1e319dce218fa04395e8cc78be7e31ca94c21254bc",
                "sha256:2cbaa03ac677db6c821dac3f4cdfd1461a32d0615847eedbb0df54bb7802e1f7",
                "sha256:31db8febfc768e4b4bd826750a70c79c99ea423f4697d1dab764eb9f9f849519",
                "sha256:4a510d268e55e2e067715d728e4ca6cd26a8e9f1f3d174faf88e6f2cb6b6c395",
                "sha256:6a88d9004310a198c474d8a822ee96a6dd6c01efe66facdf17cb692512ae5bc0",
                "sha256:76936ec70a9b72eb8c58314c38c55a0336a2b36de0c7ee8fb874a4547cadbd39",
                "sha256:7e3b4aecc4040928efa8a7cdaf074e868af32c58ffc9bb77e7bf2c1a16783286",
                "sha256:8168bcb08403ef144ff1fb880d416f49e2728101d02aaadfe9645883222c0aa5",
                "sha256:8229ceb79a1792823d87779959184a1bf95768e9248c93ae9f97c7a2f60376a1",
                "sha256:8a19e9f2fe69f6a44a5c156968d9fc8df56d09798d0c6a34ccc373bb186cee86",
                "sha256:8d10113ca826a4c29d5b85b2c4e045ffa8bad74fb525ee0eceb1d38d4c70dfd6",
                "sha256:be495b8ec5a939a7605274b6e59fbc35e76f5ad814ae010eb679529671c9e119",
                "sha256:dc2d3f3b1548f4d11786616cf0f4415e25b0fbecb8a1d2cd8c07568f13fdde38",
                "sha256:e4aecdd9d5a3d06c337894c9a6e2961898d3f64fe54ca920a72234a3de0f9cb3",
                "sha256:e79ab4485b99eacb2166f3212218dd858258f374855e1568f728462b0e6ee0d9",
                "sha256:f995d3667301e1754c57b04e0bae6f0fa9d710697a9f8d6712e8cca02550910f"
            ],
<<<<<<< HEAD
=======
            "markers": "python_version >= '2.7' and python_version != '3.0.*' and python_version != '3.1.*' and python_version != '3.2.*' and python_version != '3.3.*'",
>>>>>>> e52e4380
            "version": "==2.3.1"
        },
        "dj-database-url": {
            "hashes": [
                "sha256:4aeaeb1f573c74835b0686a2b46b85990571159ffc21aa57ecd4d1e1cb334163",
                "sha256:851785365761ebe4994a921b433062309eb882fedd318e1b0fcecc607ed02da9"
            ],
            "index": "pypi",
            "version": "==0.5.0"
        },
        "django": {
            "hashes": [
                "sha256:29268cc47816a44f27308e60f71da635f549c47d8a1d003b28de55141df75791",
                "sha256:37f5876c1fbfd66085001f4c06fa0bf96ef05442c53daf8d4294b6f29e7fa6b8"
            ],
            "index": "pypi",
            "version": "==1.11.16"
        },
        "django-allauth": {
            "hashes": [
                "sha256:45661b6fe308466154adf54461679fab6f0c6850b10c56dc322fbbb9d47e03d9"
            ],
            "index": "pypi",
            "version": "==0.38.0"
        },
        "django-cors-headers": {
            "hashes": [
                "sha256:5545009c9b233ea7e70da7dbab7cb1c12afa01279895086f98ec243d7eab46fa",
                "sha256:c4c2ee97139d18541a1be7d96fe337d1694623816d83f53cb7c00da9b94acae1"
            ],
            "index": "pypi",
            "version": "==2.4.0"
        },
        "django-rest-auth": {
            "hashes": [
                "sha256:ad155a0ed1061b32e3e46c9b25686e397644fd6acfd35d5c03bc6b9d2fc6c82a"
            ],
            "index": "pypi",
            "version": "==0.9.3"
        },
        "django-rest-swagger": {
            "hashes": [
                "sha256:48f6aded9937e90ae7cbe9e6c932b9744b8af80cc4e010088b3278c700e0685b",
                "sha256:b039b0288bab4665cd45dc5d16f94b13911bc4ad0ed55f74ad3b90aa31c87c17"
            ],
            "index": "pypi",
            "version": "==2.2.0"
        },
        "django-simple-history": {
            "hashes": [
                "sha256:02259651c21e6f3e4b9d8ca1cb7a8079b233bdd420cde53a777d5fd124af2369",
                "sha256:e83edaa0ef298bcd2d2193378e108dcc441d95e38c07edd9dfad2c39bf9d5e19"
            ],
            "index": "pypi",
            "version": "==2.5.1"
        },
        "djangorestframework": {
            "hashes": [
                "sha256:607865b0bb1598b153793892101d881466bd5a991de12bd6229abb18b1c86136",
                "sha256:63f76cbe1e7d12b94c357d7e54401103b2e52aef0f7c1650d6c820ad708776e5"
            ],
            "index": "pypi",
            "version": "==3.9.0"
        },
        "drf-nested-routers": {
            "hashes": [
                "sha256:46e5c3abc15c782cafafd7d75028e8f9121bbc6228e3599bbb48a3daa4585034",
                "sha256:60c1e1f5cc801e757d26a8138e61c44419ef800c213c3640c5b6138e77d46762"
            ],
            "index": "pypi",
            "version": "==0.91"
<<<<<<< HEAD
=======
        },
        "enum34": {
            "hashes": [
                "sha256:2d81cbbe0e73112bdfe6ef8576f2238f2ba27dd0d55752a776c41d38b7da2850",
                "sha256:644837f692e5f550741432dd3f223bbb9852018674981b1664e5dc339387588a",
                "sha256:6bd0f6ad48ec2aa117d3d141940d484deccda84d4fcd884f5c3d93c23ecd8c79",
                "sha256:8ad8c4783bf61ded74527bffb48ed9b54166685e4230386a9ed9b1279e2df5b1"
            ],
            "markers": "python_version < '3'",
            "version": "==1.1.6"
>>>>>>> e52e4380
        },
        "gunicorn": {
            "hashes": [
                "sha256:aa8e0b40b4157b36a5df5e599f45c9c76d6af43845ba3b3b0efe2c70473c2471",
                "sha256:fa2662097c66f920f53f70621c6c58ca4a3c4d3434205e608e121b5b3b71f4f3"
            ],
            "index": "pypi",
            "version": "==19.9.0"
        },
        "hyperlink": {
            "hashes": [
                "sha256:98da4218a56b448c7ec7d2655cb339af1f7d751cf541469bb4fc28c4a4245b34",
                "sha256:f01b4ff744f14bc5d0a22a6b9f1525ab7d6312cb0ff967f59414bbac52f0a306"
            ],
            "version": "==18.0.0"
        },
        "idna": {
            "hashes": [
                "sha256:156a6814fb5ac1fc6850fb002e0852d56c0c8d2531923a51032d1b70760e186e",
                "sha256:684a38a6f903c1d71d6d5fac066b58d7768af4de2b832e426ec79c30daa94a16"
            ],
            "version": "==2.7"
        },
        "incremental": {
            "hashes": [
                "sha256:717e12246dddf231a349175f48d74d93e2897244939173b01974ab6661406b9f",
                "sha256:7b751696aaf36eebfab537e458929e194460051ccad279c72b755a167eebd4b3"
            ],
            "version": "==17.5.0"
        },
        "ipaddress": {
            "hashes": [
                "sha256:64b28eec5e78e7510698f6d4da08800a5c575caa4a286c93d651c5d3ff7b6794",
                "sha256:b146c751ea45cad6188dd6cf2d9b757f6f4f8d6ffb96a023e6f2e26eea02a72c"
            ],
            "markers": "python_version < '3'",
            "version": "==1.0.22"
        },
        "itypes": {
            "hashes": [
                "sha256:c6e77bb9fd68a4bfeb9d958fea421802282451a25bac4913ec94db82a899c073"
            ],
            "version": "==1.1.0"
        },
        "jinja2": {
            "hashes": [
                "sha256:74c935a1b8bb9a3947c50a54766a969d4846290e1e788ea44c1392163723c3bd",
                "sha256:f84be1bb0040caca4cea721fcbbbbd61f9be9464ca236387158b0feea01914a4"
            ],
            "version": "==2.10"
        },
        "markupsafe": {
            "hashes": [
                "sha256:a6be69091dac236ea9c6bc7d012beab42010fa914c459791d627dad4910eb665"
            ],
            "version": "==1.0"
        },
        "numpy": {
            "hashes": [
                "sha256:032df9b6571c5f1d41ea6f6a189223208cb488990373aa686aca55570fcccb42",
                "sha256:094f8a83e5bd0a44a7557fa24a46db6ba7d5299c389ddbc9e0e18722f567fb63",
                "sha256:1c0c80e74759fa4942298044274f2c11b08c86230b25b8b819e55e644f5ff2b6",
                "sha256:2aa0910eaeb603b1a5598193cc3bc8eacf1baf6c95cbc3955eb8e15fa380c133",
                "sha256:2f5ebc7a04885c7d69e5daa05208faef4db7f1ae6a99f4d36962df8cd54cdc76",
                "sha256:32a07241cb624e104b88b08dea2851bf4ec5d65a1f599d7735041ced7171fd7a",
                "sha256:3c7959f750b54b445f14962a3ddc41b9eadbab00b86da55fbb1967b2b79aad10",
                "sha256:3d8f9273c763a139a99e65c2a3c10f1109df30bedae7f011b10d95c538364704",
                "sha256:63bca71691339d2d6f8a7c970821f2b12098a53afccc0190d4e1555e75e5223a",
                "sha256:7ae9c3baff3b989859c88e0168ad10902118595b996bf781eaf011bb72428798",
                "sha256:866a7c8774ccc7d603667fad95456b4cf56d79a2bb5a7648ac9f0082e0b9416e",
                "sha256:8bc4b92a273659e44ca3f3a2f8786cfa39d8302223bcfe7df794429c63d5f5a1",
                "sha256:919f65e0732195474897b1cafefb4d4e7c2bb8174a725e506b62e9096e4df28d",
                "sha256:9d1598573d310104acb90377f0a8c2319f737084689f5eb18012becaf345cda5",
                "sha256:9fff90c88bfaad2901be50453d5cd7897a826c1d901f0654ee1d73ab3a48cd18",
                "sha256:a245464ddf6d90e2d6287e9cef6bcfda2a99467fdcf1b677b99cd0b6c7b43de2",
                "sha256:a988db28f54e104a01e8573ceb6f28202b4c15635b1450b2e3b2b822c6564f9b",
                "sha256:b12fe6f31babb9477aa0f9692730654b3ee0e71f33b4568170dfafd439caf0a2",
                "sha256:b7599ff4acd23f5de983e3aec772153b1043e131487a5c6ad0f94b41a828877a",
                "sha256:c9f4dafd6065c4c782be84cd67ceeb9b1d4380af60a7af32be10ebecd723385e",
                "sha256:ce3622b73ccd844ba301c1aea65d36cf9d8331e7c25c16b1725d0f14db99aaf4",
                "sha256:d0f36a24cf8061a2c03e151be3418146717505b9b4ec17502fa3bbdb04ec1431",
                "sha256:d263f8f14f2da0c079c0297e829e550d8f2c4e0ffef215506bd1d0ddd2bff3de",
                "sha256:d8837ff272800668aabdfe70b966631914b0d6513aed4fc1b1428446f771834d",
                "sha256:ef694fe72a3995aa778a5095bda946e0d31f7efabd5e8063ad8c6238ab7d3f78",
                "sha256:f1fd1a6f40a501ba4035f5ed2c1f4faa68245d1407bf97d2ee401e4f23d1720b",
                "sha256:fa337b6bd5fe2b8c4e705f4102186feb9985de9bb8536d32d5129a658f1789e0",
                "sha256:febd31cd0d2fd2509ca2ec53cb339f8bf593c1bd245b9fc55c1917a68532a0af"
            ],
            "index": "pypi",
            "version": "==1.15.3"
        },
        "oauthlib": {
            "hashes": [
                "sha256:ac35665a61c1685c56336bda97d5eefa246f1202618a1d6f34fccb1bdd404162",
                "sha256:d883b36b21a6ad813953803edfa563b1b579d79ca758fe950d1bc9e8b326025b"
            ],
            "version": "==2.1.0"
        },
        "openapi-codec": {
            "hashes": [
                "sha256:1bce63289edf53c601ea3683120641407ff6b708803b8954c8a876fe778d2145"
            ],
            "version": "==1.3.2"
        },
        "psycopg2-binary": {
            "hashes": [
                "sha256:04afb59bbbd2eab3148e6816beddc74348078b8c02a1113ea7f7822f5be4afe3",
                "sha256:098b18f4d8857a8f9b206d1dc54db56c2255d5d26458917e7bcad61ebfe4338f",
                "sha256:0bf855d4a7083e20ead961fda4923887094eaeace0ab2d76eb4aa300f4bbf5bd",
                "sha256:197dda3ffd02057820be83fe4d84529ea70bf39a9a4daee1d20ffc74eb3d042e",
                "sha256:278ef63afb4b3d842b4609f2c05ffbfb76795cf6a184deeb8707cd5ed3c981a5",
                "sha256:3cbf8c4fc8f22f0817220891cf405831559f4d4c12c4f73913730a2ea6c47a47",
                "sha256:4305aed922c4d9d6163ab3a41d80b5a1cfab54917467da8168552c42cad84d32",
                "sha256:47ee296f704fb8b2a616dec691cdcfd5fa0f11943955e88faa98cbd1dc3b3e3d",
                "sha256:4a0e38cb30457e70580903367161173d4a7d1381eb2f2cfe4e69b7806623f484",
                "sha256:4d6c294c6638a71cafb82a37f182f24321f1163b08b5d5ca076e11fe838a3086",
                "sha256:4f3233c366500730f839f92833194fd8f9a5c4529c8cd8040aa162c3740de8e5",
                "sha256:5221f5a3f4ca2ddf0d58e8b8a32ca50948be9a43351fda797eb4e72d7a7aa34d",
                "sha256:5c6ca0b507540a11eaf9e77dee4f07c131c2ec80ca0cffa146671bf690bc1c02",
                "sha256:789bd89d71d704db2b3d5e67d6d518b158985d791d3b2dec5ab85457cfc9677b",
                "sha256:7b94d29239efeaa6a967f3b5971bd0518d2a24edd1511edbf4a2c8b815220d07",
                "sha256:89bc65ef3301c74cf32db25334421ea6adbe8f65601ea45dcaaf095abed910bb",
                "sha256:89d6d3a549f405c20c9ae4dc94d7ed2de2fa77427a470674490a622070732e62",
                "sha256:97521704ac7127d7d8ba22877da3c7bf4a40366587d238ec679ff38e33177498",
                "sha256:a395b62d5f44ff6f633231abe568e2203b8fabf9797cd6386aa92497df912d9a",
                "sha256:a6d32c37f714c3f34158f3fa659f3a8f2658d5f53c4297d45579b9677cc4d852",
                "sha256:a89ee5c26f72f2d0d74b991ce49e42ddeb4ac0dc2d8c06a0f2770a1ab48f4fe0",
                "sha256:b4c8b0ef3608e59317bfc501df84a61e48b5445d45f24d0391a24802de5f2d84",
                "sha256:b5fcf07140219a1f71e18486b8dc28e2e1b76a441c19374805c617aa6d9a9d55",
                "sha256:b86f527f00956ecebad6ab3bb30e3a75fedf1160a8716978dd8ce7adddedd86f",
                "sha256:be4c4aa22ba22f70de36c98b06480e2f1697972d49eb20d525f400d204a6d272",
                "sha256:c2ac7aa1a144d4e0e613ac7286dae85671e99fe7a1353954d4905629c36b811c",
                "sha256:de26ef4787b5e778e8223913a3e50368b44e7480f83c76df1f51d23bd21cea16",
                "sha256:e70ebcfc5372dc7b699c0110454fc4263967f30c55454397e5769eb72c0eb0ce",
                "sha256:eadbd32b6bc48b67b0457fccc94c86f7ccc8178ab839f684eb285bb592dc143e",
                "sha256:ecbc6dfff6db06b8b72ae8a2f25ff20fbdcb83cb543811a08f7cb555042aa729"
            ],
            "index": "pypi",
            "version": "==2.7.5"
        },
        "pyasn1": {
            "hashes": [
                "sha256:b9d3abc5031e61927c82d4d96c1cec1e55676c1a991623cfed28faea73cdd7ca",
                "sha256:f58f2a3d12fd754aa123e9fa74fb7345333000a035f3921dbdaa08597aa53137"
            ],
            "version": "==0.4.4"
        },
        "pyasn1-modules": {
            "hashes": [
                "sha256:a0cf3e1842e7c60fde97cb22d275eb6f9524f5c5250489e292529de841417547",
                "sha256:a38a8811ea784c0136abfdba73963876328f66172db21a05a82f9515909bfb4e"
            ],
            "version": "==0.2.2"
        },
        "pycparser": {
            "hashes": [
                "sha256:a988718abfad80b6b157acce7bf130a30876d27603738ac39f140993246b25b3"
            ],
<<<<<<< HEAD
=======
            "markers": "python_version >= '2.7' and python_version != '3.0.*' and python_version != '3.1.*' and python_version != '3.2.*' and python_version != '3.3.*'",
>>>>>>> e52e4380
            "version": "==2.19"
        },
        "pyhamcrest": {
            "hashes": [
                "sha256:6b672c02fdf7470df9674ab82263841ce8333fb143f32f021f6cb26f0e512420",
                "sha256:8ffaa0a53da57e89de14ced7185ac746227a8894dbd5a3c718bf05ddbd1d56cd"
            ],
            "version": "==1.9.0"
        },
        "pyopenssl": {
            "hashes": [
                "sha256:26ff56a6b5ecaf3a2a59f132681e2a80afcc76b4f902f612f518f92c2a1bf854",
                "sha256:6488f1423b00f73b7ad5167885312bb0ce410d3312eb212393795b53c8caa580"
            ],
            "version": "==18.0.0"
        },
        "pyparsing": {
            "hashes": [
                "sha256:bc6c7146b91af3f567cf6daeaec360bc07d45ffec4cf5353f4d7a208ce7ca30a",
                "sha256:d29593d8ebe7b57d6967b62494f8c72b03ac0262b1eed63826c6f788b3606401"
            ],
            "index": "pypi",
            "version": "==2.2.2"
        },
        "python-http-client": {
            "hashes": [
                "sha256:7e430f4b9dd2b621b0051f6a362f103447ea8e267594c602a5c502a0c694ee38"
            ],
            "version": "==3.1.0"
        },
        "python-openid": {
            "hashes": [
                "sha256:92c51c3ecec846cbec4aeff11f9ff47303d4a63f93b0e6ac0ec02a091fed70ef",
                "sha256:c2d133e47e0a7705c9272eef00d7a09c174f5bf17a127fed8e2c6499556cc782"
            ],
            "version": "==2.2.5"
        },
        "pytz": {
            "hashes": [
                "sha256:642253af8eae734d1509fc6ac9c1aee5e5b69d76392660889979b9870610a46b",
                "sha256:91e3ccf2c344ffaa6defba1ce7f38f97026943f675b7703f44789768e4cb0ece"
            ],
            "version": "==2018.6"
        },
        "requests": {
            "hashes": [
                "sha256:99dcfdaaeb17caf6e526f32b6a7b780461512ab3f1d992187801694cba42770c",
                "sha256:a84b8c9ab6239b578f22d1c21d51b696dcfe004032bb80ea832398d6909d7279"
            ],
            "index": "pypi",
            "version": "==2.20.0"
        },
        "requests-oauthlib": {
            "hashes": [
                "sha256:8886bfec5ad7afb391ed5443b1f697c6f4ae98d0e5620839d8b4499c032ada3f",
                "sha256:e21232e2465808c0e892e0e4dbb8c2faafec16ac6dc067dd546e9b466f3deac8"
            ],
            "version": "==1.0.0"
        },
        "sendgrid": {
            "hashes": [
                "sha256:9fba62068dd13922004b6a1676e21c6435709aaf7c2b978cdf1206e3d2196c60",
                "sha256:d1af52f8cbb900bf79e28aa08102a503f5e26489c7b9f1d9750758a4b27c84d1"
            ],
            "version": "==3.6.5"
        },
        "sendgrid-django": {
            "hashes": [
                "sha256:fef60ba37d588e5e1c4dcbb3b8b7f8c16920e3e89432de357f6abd6157c4f5f4"
            ],
            "index": "pypi",
            "version": "==4.2.0"
        },
        "service-identity": {
            "hashes": [
                "sha256:0e76f3c042cc0f5c7e6da002cf646f59dc4023962d1d1166343ce53bdad39e17",
                "sha256:4001fbb3da19e0df22c47a06d29681a398473af4aa9d745eca525b3b2c2302ab"
            ],
            "version": "==17.0.0"
        },
        "shortuuid": {
            "hashes": [
                "sha256:d08fd398f40f8baf87e15eef8355e92fa541bca4eb8465fefab7ee22f92711b9"
            ],
            "index": "pypi",
            "version": "==0.5.0"
        },
        "simplejson": {
            "hashes": [
                "sha256:067a7177ddfa32e1483ba5169ebea1bc2ea27f224853211ca669325648ca5642",
                "sha256:2fc546e6af49fb45b93bbe878dea4c48edc34083729c0abd09981fe55bdf7f91",
                "sha256:354fa32b02885e6dae925f1b5bbf842c333c1e11ea5453ddd67309dc31fdb40a",
                "sha256:37e685986cf6f8144607f90340cff72d36acf654f3653a6c47b84c5c38d00df7",
                "sha256:3af610ee72efbe644e19d5eaad575c73fb83026192114e5f6719f4901097fce2",
                "sha256:3b919fc9cf508f13b929a9b274c40786036b31ad28657819b3b9ba44ba651f50",
                "sha256:3dd289368bbd064974d9a5961101f080e939cbe051e6689a193c99fb6e9ac89b",
                "sha256:6c3258ffff58712818a233b9737fe4be943d306c40cf63d14ddc82ba563f483a",
                "sha256:75e3f0b12c28945c08f54350d91e624f8dd580ab74fd4f1bbea54bc6b0165610",
                "sha256:b1f329139ba647a9548aa05fb95d046b4a677643070dc2afc05fa2e975d09ca5",
                "sha256:ee9625fc8ee164902dfbb0ff932b26df112da9f871c32f0f9c1bcf20c350fe2a",
                "sha256:fb2530b53c28f0d4d84990e945c2ebb470edb469d63e389bf02ff409012fe7c5"
            ],
            "version": "==3.16.0"
        },
        "six": {
            "hashes": [
                "sha256:70e8a77beed4562e7f14fe23a786b54f6296e34344c23bc42f07b15018ff98e9",
                "sha256:832dc0e10feb1aa2c68dcc57dbb658f1c7e65b9b61af69048abc87a2db00a0eb"
            ],
            "index": "pypi",
            "version": "==1.11.0"
        },
        "twisted": {
            "extras": [
                "tls"
            ],
            "hashes": [
                "sha256:294be2c6bf84ae776df2fc98e7af7d6537e1c5e60a46d33c3ce2a197677da395"
            ],
            "index": "pypi",
            "version": "==18.9.0"
        },
        "uritemplate": {
            "hashes": [
                "sha256:01c69f4fe8ed503b2951bef85d996a9d22434d2431584b5b107b2981ff416fbd",
                "sha256:1b9c467a940ce9fb9f50df819e8ddd14696f89b9a8cc87ac77952ba416e0a8fd",
                "sha256:c02643cebe23fc8adb5e6becffe201185bf06c40bda5c0b4028a93f1527d011d"
            ],
            "version": "==3.0.0"
        },
        "urllib3": {
            "hashes": [
                "sha256:41c3db2fc01e5b907288010dec72f9d0a74e37d6994e6eb56849f59fea2265ae",
                "sha256:8819bba37a02d143296a4d032373c4dd4aca11f6d4c9973335ca75f9c8475f59"
            ],
<<<<<<< HEAD
            "version": "==1.24"
=======
            "markers": "python_version != '3.2.*' and python_version != '3.3.*' and python_version != '3.0.*' and python_version != '3.1.*' and python_version < '4' and python_version >= '2.6'",
            "version": "==1.23"
>>>>>>> e52e4380
        },
        "whitenoise": {
            "hashes": [
                "sha256:15f43b2e701821b95c9016cf469d29e2a546cb1c7dead584ba82c36f843995cf",
                "sha256:9d81515f2b5b27051910996e1e860b1332e354d9e7bcf30c98f21dcb6713e0dd"
            ],
            "index": "pypi",
            "version": "==3.3.1"
        },
        "zope.interface": {
            "hashes": [
<<<<<<< HEAD
                "sha256:086707e0f413ff8800d9c4bc26e174f7ee4c9c8b0302fbad68d083071822316c",
                "sha256:1157b1ec2a1f5bf45668421e3955c60c610e31913cc695b407a574efdbae1f7b",
                "sha256:11ebddf765bff3bbe8dbce10c86884d87f90ed66ee410a7e6c392086e2c63d02",
                "sha256:14b242d53f6f35c2d07aa2c0e13ccb710392bcd203e1b82a1828d216f6f6b11f",
                "sha256:1b3d0dcabc7c90b470e59e38a9acaa361be43b3a6ea644c0063951964717f0e5",
                "sha256:20a12ab46a7e72b89ce0671e7d7a6c3c1ca2c2766ac98112f78c5bddaa6e4375",
                "sha256:298f82c0ab1b182bd1f34f347ea97dde0fffb9ecf850ecf7f8904b8442a07487",
                "sha256:2f6175722da6f23dbfc76c26c241b67b020e1e83ec7fe93c9e5d3dd18667ada2",
                "sha256:3b877de633a0f6d81b600624ff9137312d8b1d0f517064dfc39999352ab659f0",
                "sha256:4265681e77f5ac5bac0905812b828c9fe1ce80c6f3e3f8574acfb5643aeabc5b",
                "sha256:550695c4e7313555549aa1cdb978dc9413d61307531f123558e438871a883d63",
                "sha256:5f4d42baed3a14c290a078e2696c5f565501abde1b2f3f1a1c0a94fbf6fbcc39",
                "sha256:62dd71dbed8cc6a18379700701d959307823b3b2451bdc018594c48956ace745",
                "sha256:7040547e5b882349c0a2cc9b50674b1745db551f330746af434aad4f09fba2cc",
                "sha256:7e099fde2cce8b29434684f82977db4e24f0efa8b0508179fce1602d103296a2",
                "sha256:7e5c9a5012b2b33e87980cee7d1c82412b2ebabcb5862d53413ba1a2cfde23aa",
                "sha256:81295629128f929e73be4ccfdd943a0906e5fe3cdb0d43ff1e5144d16fbb52b1",
                "sha256:95cc574b0b83b85be9917d37cd2fad0ce5a0d21b024e1a5804d044aabea636fc",
                "sha256:968d5c5702da15c5bf8e4a6e4b67a4d92164e334e9c0b6acf080106678230b98",
                "sha256:9e998ba87df77a85c7bed53240a7257afe51a07ee6bc3445a0bf841886da0b97",
                "sha256:a0c39e2535a7e9c195af956610dba5a1073071d2d85e9d2e5d789463f63e52ab",
                "sha256:a15e75d284178afe529a536b0e8b28b7e107ef39626a7809b4ee64ff3abc9127",
                "sha256:a6a6ff82f5f9b9702478035d8f6fb6903885653bff7ec3a1e011edc9b1a7168d",
                "sha256:b639f72b95389620c1f881d94739c614d385406ab1d6926a9ffe1c8abbea23fe",
                "sha256:bad44274b151d46619a7567010f7cde23a908c6faa84b97598fd2f474a0c6891",
                "sha256:bbcef00d09a30948756c5968863316c949d9cedbc7aabac5e8f0ffbdb632e5f1",
                "sha256:d788a3999014ddf416f2dc454efa4a5dbeda657c6aba031cf363741273804c6b",
                "sha256:eed88ae03e1ef3a75a0e96a55a99d7937ed03e53d0cffc2451c208db445a2966",
                "sha256:f99451f3a579e73b5dd58b1b08d1179791d49084371d9a47baad3b22417f0317"
            ],
            "version": "==4.6.0"
=======
                "sha256:21506674d30c009271fe68a242d330c83b1b9d76d62d03d87e1e9528c61beea6",
                "sha256:3d184aff0756c44fff7de69eb4cd5b5311b6f452d4de28cb08343b3f21993763",
                "sha256:40c89d3a4e7e6c20db80be638a0a2be103b659ae3b2fc92e25ef1c7ac11be798",
                "sha256:425e1458d7b893f3ae2fb1bd8344e7bb0beaa114cdc91299c797442638021a17",
                "sha256:467d364b24cb398f76ad5e90398d71b9325eb4232be9e8a50d6a3b3c7a1c8789",
                "sha256:4d17483ec4177ee085e690d8d4104de913392250bc50f41fb240c9f378bfb88b",
                "sha256:57c38470d9f57e37afb460c399eb254e7193ac7fb8042bd09bdc001981a9c74c",
                "sha256:727aa737a48dd33d6859296f15edb54e85ccdfa5667513f7a50daf362b3df75b",
                "sha256:7307f7e341f47f057756e1e0e9f5bad85d4cf55a6a8aaafe681e2e5e5dd79446",
                "sha256:9ada83f4384bbb12dedc152bcdd46a3ac9f5f7720d43ac3ce3e8e8b91d733c10",
                "sha256:a1daf9c5120f3cc6f2b5fef8e1d2a3fb7bbbb20ed4bfdc25bc8364bc62dcf54b",
                "sha256:aa1f22d5380d440c78bd9b13dbe697292422277a30eeabcd0ba66b6e37a25ef1",
                "sha256:b445e2d58d8faa94a9ae863ed10c661e05d7ba6ce00548867a0153e6d927e4a2",
                "sha256:c2a0ba07228921393b0e28d7306bf8652d5d392cff7eea3f4c0ba599b28f85de",
                "sha256:e6b77ae84f2b8502d99a7855fa33334a1eb6159de45626905cb3e454c023f339",
                "sha256:e881ef610ff48aece2f4ee2af03d2db1a146dc7c705561bd6089b2356f61641f",
                "sha256:ec3cdfb92f714fc02aaf390ee34e7fa636a0478a0976733ac2b39bc23b11a095",
                "sha256:ef4b9bf3ff28a874a2becda91c281ef4dbc89f9ceacfb1d11040893080a48e18",
                "sha256:f41037260deaacb875db250021fe883bf536bf6414a4fd25b25059b02e31b120"
            ],
            "markers": "python_version >= '2.7' and python_version != '3.0.*' and python_version != '3.1.*' and python_version != '3.2.*' and python_version != '3.3.*'",
            "version": "==4.5.0"
>>>>>>> e52e4380
        }
    },
    "develop": {
        "astroid": {
            "hashes": [
                "sha256:0ef2bf9f07c3150929b25e8e61b5198c27b0dca195e156f0e4d5bdd89185ca1a",
                "sha256:fc9b582dba0366e63540982c3944a9230cbc6f303641c51483fa547dcc22393a"
            ],
            "version": "==1.6.5"
        },
        "autopep8": {
            "hashes": [
                "sha256:1b8d42ebba751a91090d3adb5c06840b1151d71ed43e1c7a9ed6911bfe8ebe6c"
            ],
            "index": "pypi",
            "version": "==1.4.2"
        },
        "backports.functools-lru-cache": {
            "hashes": [
                "sha256:9d98697f088eb1b0fa451391f91afb5e3ebde16bbdb272819fd091151fda4f1a",
                "sha256:f0b0e4eba956de51238e17573b7087e852dfe9854afd2e9c873f73fc0ca0a6dd"
            ],
            "markers": "python_version == '2.7'",
            "version": "==1.5"
        },
        "configparser": {
            "hashes": [
                "sha256:5308b47021bc2340965c371f0f058cc6971a04502638d4244225c49d80db273a"
            ],
            "markers": "python_version == '2.7'",
            "version": "==3.5.0"
        },
        "enum34": {
            "hashes": [
                "sha256:2d81cbbe0e73112bdfe6ef8576f2238f2ba27dd0d55752a776c41d38b7da2850",
                "sha256:644837f692e5f550741432dd3f223bbb9852018674981b1664e5dc339387588a",
                "sha256:6bd0f6ad48ec2aa117d3d141940d484deccda84d4fcd884f5c3d93c23ecd8c79",
                "sha256:8ad8c4783bf61ded74527bffb48ed9b54166685e4230386a9ed9b1279e2df5b1"
            ],
            "markers": "python_version < '3'",
            "version": "==1.1.6"
        },
        "futures": {
            "hashes": [
                "sha256:9ec02aa7d674acb8618afb127e27fde7fc68994c0437ad759fa094a574adb265",
                "sha256:ec0a6cb848cc212002b9828c3e34c675e0c9ff6741dc445cab6fdd4e1085d1f1"
            ],
            "markers": "python_version < '3' and python_version >= '2.6'",
            "version": "==3.2.0"
        },
        "isort": {
            "hashes": [
                "sha256:1153601da39a25b14ddc54955dbbacbb6b2d19135386699e2ad58517953b34af",
                "sha256:b9c40e9750f3d77e6e4d441d8b0266cf555e7cdabdcff33c4fd06366ca761ef8",
                "sha256:ec9ef8f4a9bc6f71eec99e1806bfa2de401650d996c59330782b89a5555c1497"
            ],
<<<<<<< HEAD
=======
            "markers": "python_version < '3' and python_version >= '2.6'",
>>>>>>> e52e4380
            "version": "==4.3.4"
        },
        "lazy-object-proxy": {
            "hashes": [
                "sha256:0ce34342b419bd8f018e6666bfef729aec3edf62345a53b537a4dcc115746a33",
                "sha256:1b668120716eb7ee21d8a38815e5eb3bb8211117d9a90b0f8e21722c0758cc39",
                "sha256:209615b0fe4624d79e50220ce3310ca1a9445fd8e6d3572a896e7f9146bbf019",
                "sha256:27bf62cb2b1a2068d443ff7097ee33393f8483b570b475db8ebf7e1cba64f088",
                "sha256:27ea6fd1c02dcc78172a82fc37fcc0992a94e4cecf53cb6d73f11749825bd98b",
                "sha256:2c1b21b44ac9beb0fc848d3993924147ba45c4ebc24be19825e57aabbe74a99e",
                "sha256:2df72ab12046a3496a92476020a1a0abf78b2a7db9ff4dc2036b8dd980203ae6",
                "sha256:320ffd3de9699d3892048baee45ebfbbf9388a7d65d832d7e580243ade426d2b",
                "sha256:50e3b9a464d5d08cc5227413db0d1c4707b6172e4d4d915c1c70e4de0bbff1f5",
                "sha256:5276db7ff62bb7b52f77f1f51ed58850e315154249aceb42e7f4c611f0f847ff",
                "sha256:61a6cf00dcb1a7f0c773ed4acc509cb636af2d6337a08f362413c76b2b47a8dd",
                "sha256:6ae6c4cb59f199d8827c5a07546b2ab7e85d262acaccaacd49b62f53f7c456f7",
                "sha256:7661d401d60d8bf15bb5da39e4dd72f5d764c5aff5a86ef52a042506e3e970ff",
                "sha256:7bd527f36a605c914efca5d3d014170b2cb184723e423d26b1fb2fd9108e264d",
                "sha256:7cb54db3535c8686ea12e9535eb087d32421184eacc6939ef15ef50f83a5e7e2",
                "sha256:7f3a2d740291f7f2c111d86a1c4851b70fb000a6c8883a59660d95ad57b9df35",
                "sha256:81304b7d8e9c824d058087dcb89144842c8e0dea6d281c031f59f0acf66963d4",
                "sha256:933947e8b4fbe617a51528b09851685138b49d511af0b6c0da2539115d6d4514",
                "sha256:94223d7f060301b3a8c09c9b3bc3294b56b2188e7d8179c762a1cda72c979252",
                "sha256:ab3ca49afcb47058393b0122428358d2fbe0408cf99f1b58b295cfeb4ed39109",
                "sha256:bd6292f565ca46dee4e737ebcc20742e3b5be2b01556dafe169f6c65d088875f",
                "sha256:cb924aa3e4a3fb644d0c463cad5bc2572649a6a3f68a7f8e4fbe44aaa6d77e4c",
                "sha256:d0fc7a286feac9077ec52a927fc9fe8fe2fabab95426722be4c953c9a8bede92",
                "sha256:ddc34786490a6e4ec0a855d401034cbd1242ef186c20d79d2166d6a4bd449577",
                "sha256:e34b155e36fa9da7e1b7c738ed7767fc9491a62ec6af70fe9da4a057759edc2d",
                "sha256:e5b9e8f6bda48460b7b143c3821b21b452cb3a835e6bbd5dd33aa0c8d3f5137d",
                "sha256:e81ebf6c5ee9684be8f2c87563880f93eedd56dd2b6146d8a725b50b7e5adb0f",
                "sha256:eb91be369f945f10d3a49f5f9be8b3d0b93a4c2be8f8a5b83b0571b8123e0a7a",
                "sha256:f460d1ceb0e4a5dcb2a652db0904224f367c9b3c1470d5a7683c0480e582468b"
            ],
            "version": "==1.3.1"
        },
        "mccabe": {
            "hashes": [
                "sha256:ab8a6258860da4b6677da4bd2fe5dc2c659cff31b3ee4f7f5d64e79735b80d42",
                "sha256:dd8d182285a0fe56bace7f45b5e7d1a6ebcbf524e8f3bd87eb0f125271b8831f"
            ],
            "version": "==0.6.1"
        },
        "pep8": {
            "hashes": [
                "sha256:b22cfae5db09833bb9bd7c8463b53e1a9c9b39f12e304a8d0bba729c501827ee",
                "sha256:fe249b52e20498e59e0b5c5256aa52ee99fc295b26ec9eaa85776ffdb9fe6374"
            ],
            "index": "pypi",
            "version": "==1.7.1"
        },
        "pycodestyle": {
            "hashes": [
                "sha256:cbc619d09254895b0d12c2c691e237b2e91e9b2ecf5e84c26b35400f93dcfb83",
                "sha256:cbfca99bd594a10f674d0cd97a3d802a1fdef635d4361e1a2658de47ed261e3a"
            ],
            "version": "==2.4.0"
        },
        "pylint": {
            "hashes": [
                "sha256:09bc539f85706f2cca720a7ddf28f5c6cf8185708d6cb5bbf7a90a32c3b3b0aa",
                "sha256:b8471105f12c73a1b9eee2bb2474080370e062a7290addd215eb34bc4dfe9fd8"
            ],
            "index": "pypi",
            "version": "==1.9.3"
        },
        "singledispatch": {
            "hashes": [
                "sha256:5b06af87df13818d14f08a028e42f566640aef80805c3b50c5056b086e3c2b9c",
                "sha256:833b46966687b3de7f438c761ac475213e53b306740f1abfaa86e1d1aae56aa8"
            ],
            "markers": "python_version < '3.4'",
            "version": "==3.4.0.3"
        },
        "six": {
            "hashes": [
                "sha256:70e8a77beed4562e7f14fe23a786b54f6296e34344c23bc42f07b15018ff98e9",
                "sha256:832dc0e10feb1aa2c68dcc57dbb658f1c7e65b9b61af69048abc87a2db00a0eb"
            ],
            "index": "pypi",
            "version": "==1.11.0"
        },
        "wrapt": {
            "hashes": [
                "sha256:d4d560d479f2c21e1b5443bbd15fe7ec4b37fe7e53d335d3b9b0a7b1226fe3c6"
            ],
            "version": "==1.10.11"
        }
    }
}<|MERGE_RESOLUTION|>--- conflicted
+++ resolved
@@ -45,10 +45,10 @@
         },
         "certifi": {
             "hashes": [
-                "sha256:339dc09518b07e2fa7eda5450740925974815557727d6bd35d319c1524a04a4c",
-                "sha256:6d58c986d22b038c8c0df30d639f23a3e6d172a05c3583e766f4c0b785c0986a"
-            ],
-            "version": "==2018.10.15"
+                "sha256:376690d6f16d32f9d1fe8932551d80b23e9d393a8578c5633a2ed39a64861638",
+                "sha256:456048c7e371c089d0a77a5212fb37a2c2dce1e24146e3b7e0261736aaeaa22a"
+            ],
+            "version": "==2018.8.24"
         },
         "cffi": {
             "hashes": [
@@ -85,10 +85,7 @@
                 "sha256:edabd457cd23a02965166026fd9bfd196f4324fe6032e866d0f3bd0301cd486f",
                 "sha256:fdf1c1dc5bafc32bc5d08b054f94d659422b05aba244d6be4ddc1c72d9aa70fb"
             ],
-<<<<<<< HEAD
-=======
             "markers": "python_version >= '2.7' and python_version != '3.0.*' and python_version != '3.1.*' and python_version != '3.2.*' and python_version != '3.3.*'",
->>>>>>> e52e4380
             "version": "==1.11.5"
         },
         "chardet": {
@@ -142,10 +139,7 @@
                 "sha256:e79ab4485b99eacb2166f3212218dd858258f374855e1568f728462b0e6ee0d9",
                 "sha256:f995d3667301e1754c57b04e0bae6f0fa9d710697a9f8d6712e8cca02550910f"
             ],
-<<<<<<< HEAD
-=======
             "markers": "python_version >= '2.7' and python_version != '3.0.*' and python_version != '3.1.*' and python_version != '3.2.*' and python_version != '3.3.*'",
->>>>>>> e52e4380
             "version": "==2.3.1"
         },
         "dj-database-url": {
@@ -196,19 +190,19 @@
         },
         "django-simple-history": {
             "hashes": [
-                "sha256:02259651c21e6f3e4b9d8ca1cb7a8079b233bdd420cde53a777d5fd124af2369",
-                "sha256:e83edaa0ef298bcd2d2193378e108dcc441d95e38c07edd9dfad2c39bf9d5e19"
-            ],
-            "index": "pypi",
-            "version": "==2.5.1"
+                "sha256:22d511573b441b405584a045c7d241bb41808d4b5fc39c21e4a6b59b0e4b6ae6",
+                "sha256:77a648542f6da7e17e62ab5e66528dea22b9d7f2eb92e4a1ba70ce6165b8ad83"
+            ],
+            "index": "pypi",
+            "version": "==2.4.0"
         },
         "djangorestframework": {
             "hashes": [
-                "sha256:607865b0bb1598b153793892101d881466bd5a991de12bd6229abb18b1c86136",
-                "sha256:63f76cbe1e7d12b94c357d7e54401103b2e52aef0f7c1650d6c820ad708776e5"
-            ],
-            "index": "pypi",
-            "version": "==3.9.0"
+                "sha256:b6714c3e4b0f8d524f193c91ecf5f5450092c2145439ac2769711f7eba89a9d9",
+                "sha256:c375e4f95a3a64fccac412e36fb42ba36881e52313ec021ef410b40f67cddca4"
+            ],
+            "index": "pypi",
+            "version": "==3.8.2"
         },
         "drf-nested-routers": {
             "hashes": [
@@ -217,8 +211,6 @@
             ],
             "index": "pypi",
             "version": "==0.91"
-<<<<<<< HEAD
-=======
         },
         "enum34": {
             "hashes": [
@@ -229,7 +221,6 @@
             ],
             "markers": "python_version < '3'",
             "version": "==1.1.6"
->>>>>>> e52e4380
         },
         "gunicorn": {
             "hashes": [
@@ -289,37 +280,37 @@
         },
         "numpy": {
             "hashes": [
-                "sha256:032df9b6571c5f1d41ea6f6a189223208cb488990373aa686aca55570fcccb42",
-                "sha256:094f8a83e5bd0a44a7557fa24a46db6ba7d5299c389ddbc9e0e18722f567fb63",
-                "sha256:1c0c80e74759fa4942298044274f2c11b08c86230b25b8b819e55e644f5ff2b6",
-                "sha256:2aa0910eaeb603b1a5598193cc3bc8eacf1baf6c95cbc3955eb8e15fa380c133",
-                "sha256:2f5ebc7a04885c7d69e5daa05208faef4db7f1ae6a99f4d36962df8cd54cdc76",
-                "sha256:32a07241cb624e104b88b08dea2851bf4ec5d65a1f599d7735041ced7171fd7a",
-                "sha256:3c7959f750b54b445f14962a3ddc41b9eadbab00b86da55fbb1967b2b79aad10",
-                "sha256:3d8f9273c763a139a99e65c2a3c10f1109df30bedae7f011b10d95c538364704",
-                "sha256:63bca71691339d2d6f8a7c970821f2b12098a53afccc0190d4e1555e75e5223a",
-                "sha256:7ae9c3baff3b989859c88e0168ad10902118595b996bf781eaf011bb72428798",
-                "sha256:866a7c8774ccc7d603667fad95456b4cf56d79a2bb5a7648ac9f0082e0b9416e",
-                "sha256:8bc4b92a273659e44ca3f3a2f8786cfa39d8302223bcfe7df794429c63d5f5a1",
-                "sha256:919f65e0732195474897b1cafefb4d4e7c2bb8174a725e506b62e9096e4df28d",
-                "sha256:9d1598573d310104acb90377f0a8c2319f737084689f5eb18012becaf345cda5",
-                "sha256:9fff90c88bfaad2901be50453d5cd7897a826c1d901f0654ee1d73ab3a48cd18",
-                "sha256:a245464ddf6d90e2d6287e9cef6bcfda2a99467fdcf1b677b99cd0b6c7b43de2",
-                "sha256:a988db28f54e104a01e8573ceb6f28202b4c15635b1450b2e3b2b822c6564f9b",
-                "sha256:b12fe6f31babb9477aa0f9692730654b3ee0e71f33b4568170dfafd439caf0a2",
-                "sha256:b7599ff4acd23f5de983e3aec772153b1043e131487a5c6ad0f94b41a828877a",
-                "sha256:c9f4dafd6065c4c782be84cd67ceeb9b1d4380af60a7af32be10ebecd723385e",
-                "sha256:ce3622b73ccd844ba301c1aea65d36cf9d8331e7c25c16b1725d0f14db99aaf4",
-                "sha256:d0f36a24cf8061a2c03e151be3418146717505b9b4ec17502fa3bbdb04ec1431",
-                "sha256:d263f8f14f2da0c079c0297e829e550d8f2c4e0ffef215506bd1d0ddd2bff3de",
-                "sha256:d8837ff272800668aabdfe70b966631914b0d6513aed4fc1b1428446f771834d",
-                "sha256:ef694fe72a3995aa778a5095bda946e0d31f7efabd5e8063ad8c6238ab7d3f78",
-                "sha256:f1fd1a6f40a501ba4035f5ed2c1f4faa68245d1407bf97d2ee401e4f23d1720b",
-                "sha256:fa337b6bd5fe2b8c4e705f4102186feb9985de9bb8536d32d5129a658f1789e0",
-                "sha256:febd31cd0d2fd2509ca2ec53cb339f8bf593c1bd245b9fc55c1917a68532a0af"
-            ],
-            "index": "pypi",
-            "version": "==1.15.3"
+                "sha256:1b1cf8f7300cf7b11ddb4250b3898c711a6187df05341b5b7153db23ffe5d498",
+                "sha256:27a0d018f608a3fe34ac5e2b876f4c23c47e38295c47dd0775cc294cd2614bc1",
+                "sha256:3fde172e28c899580d32dc21cb6d4a1225d62362f61050b654545c662eac215a",
+                "sha256:497d7c86df4f85eb03b7f58a7dd0f8b948b1f582e77629341f624ba301b4d204",
+                "sha256:4e28e66cf80c09a628ae680efeb0aa9a066eb4bb7db2a5669024c5b034891576",
+                "sha256:58be95faf0ca2d886b5b337e7cba2923e3ad1224b806a91223ea39f1e0c77d03",
+                "sha256:5b4dfb6551eaeaf532054e2c6ef4b19c449c2e3a709ebdde6392acb1372ecabc",
+                "sha256:63f833a7c622e9082df3cbaf03b4fd92d7e0c11e2f9d87cb57dbf0e84441964b",
+                "sha256:71bf3b7ca15b1967bba3a1ef6a8e87286382a8b5e46ac76b42a02fe787c5237d",
+                "sha256:733dc5d47e71236263837825b69c975bc08728ae638452b34aeb1d6fa347b780",
+                "sha256:82f00a1e2695a0e5b89879aa25ea614530b8ebdca6d49d4834843d498e8a5e92",
+                "sha256:866bf72b9c3bfabe4476d866c70ee1714ad3e2f7b7048bb934892335e7b6b1f7",
+                "sha256:8aeac8b08f4b8c52129518efcd93706bb6d506ccd17830b67d18d0227cf32d9e",
+                "sha256:8d2cfb0aef7ec8759736cce26946efa084cdf49797712333539ef7d135e0295e",
+                "sha256:981224224bbf44d95278eb37996162e8beb6f144d2719b144e86dfe2fce6c510",
+                "sha256:981daff58fa3985a26daa4faa2b726c4e7a1d45178100125c0e1fdaf2ac64978",
+                "sha256:9ad36dbfdbb0cba90a08e7343fadf86f43cf6d87450e8d2b5d71d7c7202907e4",
+                "sha256:a251570bb3cb04f1627f23c234ad09af0e54fc8194e026cf46178f2e5748d647",
+                "sha256:b5ff7dae352fd9e1edddad1348698e9fea14064460a7e39121ef9526745802e6",
+                "sha256:c898f9cca806102fcacb6309899743aa39efb2ad2a302f4c319f54db9f05cd84",
+                "sha256:cf4b970042ce148ad8dce4369c02a4078b382dadf20067ce2629c239d76460d1",
+                "sha256:d1569013e8cc8f37e9769d19effdd85e404c976cd0ca28a94e3ddc026c216ae8",
+                "sha256:dca261e85fe0d34b2c242ecb31c9ab693509af2cf955d9caf01ee3ef3669abd0",
+                "sha256:ec8bf53ef7c92c99340972519adbe122e82c81d5b87cbd955c74ba8a8cd2a4ad",
+                "sha256:f2e55726a9ee2e8129d6ce6abb466304868051bcc7a09d652b3b07cd86e801a2",
+                "sha256:f4dee74f2626c783a3804df9191e9008946a104d5a284e52427a53ff576423cb",
+                "sha256:f592fd7fe1f20b5041928cce1330937eca62f9058cb41e69c2c2d83cffc0d1e3",
+                "sha256:ffab5b80bba8c86251291b8ce2e6c99a61446459d4c6637f5d5cc8c9ce37c972"
+            ],
+            "index": "pypi",
+            "version": "==1.15.2"
         },
         "oauthlib": {
             "hashes": [
@@ -388,10 +379,7 @@
             "hashes": [
                 "sha256:a988718abfad80b6b157acce7bf130a30876d27603738ac39f140993246b25b3"
             ],
-<<<<<<< HEAD
-=======
             "markers": "python_version >= '2.7' and python_version != '3.0.*' and python_version != '3.1.*' and python_version != '3.2.*' and python_version != '3.3.*'",
->>>>>>> e52e4380
             "version": "==2.19"
         },
         "pyhamcrest": {
@@ -431,18 +419,18 @@
         },
         "pytz": {
             "hashes": [
-                "sha256:642253af8eae734d1509fc6ac9c1aee5e5b69d76392660889979b9870610a46b",
-                "sha256:91e3ccf2c344ffaa6defba1ce7f38f97026943f675b7703f44789768e4cb0ece"
-            ],
-            "version": "==2018.6"
+                "sha256:a061aa0a9e06881eb8b3b2b43f05b9439d6583c206d0a6c340ff72a7b6669053",
+                "sha256:ffb9ef1de172603304d9d2819af6f5ece76f2e85ec10692a524dd876e72bf277"
+            ],
+            "version": "==2018.5"
         },
         "requests": {
             "hashes": [
-                "sha256:99dcfdaaeb17caf6e526f32b6a7b780461512ab3f1d992187801694cba42770c",
-                "sha256:a84b8c9ab6239b578f22d1c21d51b696dcfe004032bb80ea832398d6909d7279"
-            ],
-            "index": "pypi",
-            "version": "==2.20.0"
+                "sha256:63b52e3c866428a224f97cab011de738c36aec0185aa91cfacd418b5d58911d1",
+                "sha256:ec22d826a36ed72a7358ff3fe56cbd4ba69dd7a6718ffd450ff0e9df7a47ce6a"
+            ],
+            "index": "pypi",
+            "version": "==2.19.1"
         },
         "requests-oauthlib": {
             "hashes": [
@@ -505,14 +493,13 @@
             "version": "==1.11.0"
         },
         "twisted": {
-            "extras": [
-                "tls"
-            ],
-            "hashes": [
-                "sha256:294be2c6bf84ae776df2fc98e7af7d6537e1c5e60a46d33c3ce2a197677da395"
-            ],
-            "index": "pypi",
-            "version": "==18.9.0"
+            "hashes": [
+                "sha256:5de7b79b26aee64efe63319bb8f037af88c21287d1502b39706c818065b3d5a4",
+                "sha256:95ae985716e8107816d8d0df249d558dbaabb677987cc2ace45272c166b267e4"
+            ],
+            "index": "pypi",
+            "markers": null,
+            "version": "==18.7.0"
         },
         "uritemplate": {
             "hashes": [
@@ -524,15 +511,11 @@
         },
         "urllib3": {
             "hashes": [
-                "sha256:41c3db2fc01e5b907288010dec72f9d0a74e37d6994e6eb56849f59fea2265ae",
-                "sha256:8819bba37a02d143296a4d032373c4dd4aca11f6d4c9973335ca75f9c8475f59"
-            ],
-<<<<<<< HEAD
-            "version": "==1.24"
-=======
+                "sha256:a68ac5e15e76e7e5dd2b8f94007233e01effe3e50e8daddf69acfd81cb686baf",
+                "sha256:b5725a0bd4ba422ab0e66e89e030c806576753ea3ee08554382c14e685d117b5"
+            ],
             "markers": "python_version != '3.2.*' and python_version != '3.3.*' and python_version != '3.0.*' and python_version != '3.1.*' and python_version < '4' and python_version >= '2.6'",
             "version": "==1.23"
->>>>>>> e52e4380
         },
         "whitenoise": {
             "hashes": [
@@ -544,39 +527,6 @@
         },
         "zope.interface": {
             "hashes": [
-<<<<<<< HEAD
-                "sha256:086707e0f413ff8800d9c4bc26e174f7ee4c9c8b0302fbad68d083071822316c",
-                "sha256:1157b1ec2a1f5bf45668421e3955c60c610e31913cc695b407a574efdbae1f7b",
-                "sha256:11ebddf765bff3bbe8dbce10c86884d87f90ed66ee410a7e6c392086e2c63d02",
-                "sha256:14b242d53f6f35c2d07aa2c0e13ccb710392bcd203e1b82a1828d216f6f6b11f",
-                "sha256:1b3d0dcabc7c90b470e59e38a9acaa361be43b3a6ea644c0063951964717f0e5",
-                "sha256:20a12ab46a7e72b89ce0671e7d7a6c3c1ca2c2766ac98112f78c5bddaa6e4375",
-                "sha256:298f82c0ab1b182bd1f34f347ea97dde0fffb9ecf850ecf7f8904b8442a07487",
-                "sha256:2f6175722da6f23dbfc76c26c241b67b020e1e83ec7fe93c9e5d3dd18667ada2",
-                "sha256:3b877de633a0f6d81b600624ff9137312d8b1d0f517064dfc39999352ab659f0",
-                "sha256:4265681e77f5ac5bac0905812b828c9fe1ce80c6f3e3f8574acfb5643aeabc5b",
-                "sha256:550695c4e7313555549aa1cdb978dc9413d61307531f123558e438871a883d63",
-                "sha256:5f4d42baed3a14c290a078e2696c5f565501abde1b2f3f1a1c0a94fbf6fbcc39",
-                "sha256:62dd71dbed8cc6a18379700701d959307823b3b2451bdc018594c48956ace745",
-                "sha256:7040547e5b882349c0a2cc9b50674b1745db551f330746af434aad4f09fba2cc",
-                "sha256:7e099fde2cce8b29434684f82977db4e24f0efa8b0508179fce1602d103296a2",
-                "sha256:7e5c9a5012b2b33e87980cee7d1c82412b2ebabcb5862d53413ba1a2cfde23aa",
-                "sha256:81295629128f929e73be4ccfdd943a0906e5fe3cdb0d43ff1e5144d16fbb52b1",
-                "sha256:95cc574b0b83b85be9917d37cd2fad0ce5a0d21b024e1a5804d044aabea636fc",
-                "sha256:968d5c5702da15c5bf8e4a6e4b67a4d92164e334e9c0b6acf080106678230b98",
-                "sha256:9e998ba87df77a85c7bed53240a7257afe51a07ee6bc3445a0bf841886da0b97",
-                "sha256:a0c39e2535a7e9c195af956610dba5a1073071d2d85e9d2e5d789463f63e52ab",
-                "sha256:a15e75d284178afe529a536b0e8b28b7e107ef39626a7809b4ee64ff3abc9127",
-                "sha256:a6a6ff82f5f9b9702478035d8f6fb6903885653bff7ec3a1e011edc9b1a7168d",
-                "sha256:b639f72b95389620c1f881d94739c614d385406ab1d6926a9ffe1c8abbea23fe",
-                "sha256:bad44274b151d46619a7567010f7cde23a908c6faa84b97598fd2f474a0c6891",
-                "sha256:bbcef00d09a30948756c5968863316c949d9cedbc7aabac5e8f0ffbdb632e5f1",
-                "sha256:d788a3999014ddf416f2dc454efa4a5dbeda657c6aba031cf363741273804c6b",
-                "sha256:eed88ae03e1ef3a75a0e96a55a99d7937ed03e53d0cffc2451c208db445a2966",
-                "sha256:f99451f3a579e73b5dd58b1b08d1179791d49084371d9a47baad3b22417f0317"
-            ],
-            "version": "==4.6.0"
-=======
                 "sha256:21506674d30c009271fe68a242d330c83b1b9d76d62d03d87e1e9528c61beea6",
                 "sha256:3d184aff0756c44fff7de69eb4cd5b5311b6f452d4de28cb08343b3f21993763",
                 "sha256:40c89d3a4e7e6c20db80be638a0a2be103b659ae3b2fc92e25ef1c7ac11be798",
@@ -599,7 +549,6 @@
             ],
             "markers": "python_version >= '2.7' and python_version != '3.0.*' and python_version != '3.1.*' and python_version != '3.2.*' and python_version != '3.3.*'",
             "version": "==4.5.0"
->>>>>>> e52e4380
         }
     },
     "develop": {
@@ -612,10 +561,10 @@
         },
         "autopep8": {
             "hashes": [
-                "sha256:1b8d42ebba751a91090d3adb5c06840b1151d71ed43e1c7a9ed6911bfe8ebe6c"
-            ],
-            "index": "pypi",
-            "version": "==1.4.2"
+                "sha256:655e3ee8b4545be6cfed18985f581ee9ecc74a232550ee46e9797b6fbf4f336d"
+            ],
+            "index": "pypi",
+            "version": "==1.4"
         },
         "backports.functools-lru-cache": {
             "hashes": [
@@ -656,10 +605,7 @@
                 "sha256:b9c40e9750f3d77e6e4d441d8b0266cf555e7cdabdcff33c4fd06366ca761ef8",
                 "sha256:ec9ef8f4a9bc6f71eec99e1806bfa2de401650d996c59330782b89a5555c1497"
             ],
-<<<<<<< HEAD
-=======
             "markers": "python_version < '3' and python_version >= '2.6'",
->>>>>>> e52e4380
             "version": "==4.3.4"
         },
         "lazy-object-proxy": {
