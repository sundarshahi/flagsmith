<<<<<<< HEAD
import os

import dj_database_url

from app.settings.common import *

DATABASES["default"] = dj_database_url.parse(os.environ["DATABASE_URL"])
=======
from app.settings.common import *  # noqa
>>>>>>> 555e4fcc
<|MERGE_RESOLUTION|>--- conflicted
+++ resolved
@@ -1,11 +1 @@
-<<<<<<< HEAD
-import os
-
-import dj_database_url
-
-from app.settings.common import *
-
-DATABASES["default"] = dj_database_url.parse(os.environ["DATABASE_URL"])
-=======
-from app.settings.common import *  # noqa
->>>>>>> 555e4fcc
+from app.settings.common import *  # noqa