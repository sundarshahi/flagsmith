--- conflicted
+++ resolved
@@ -1,18 +1,6 @@
-<<<<<<< HEAD
-import os
-
-import dj_database_url
-
-from app.settings.common import *
-
-DATABASES["default"] = dj_database_url.parse(os.environ["DATABASE_URL"])
-
-DEBUG = True
-=======
 from app.settings.common import *  # noqa
 
 # TODO: remove this in favour of production.py and environment variables
->>>>>>> 555e4fcc
 
 LOGGING = {
     "version": 1,
