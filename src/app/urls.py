from django.conf import settings
from django.conf.urls import url, include
from django.contrib import admin
from django.http import HttpResponse

from users.views import password_reset_redirect

urlpatterns = [
    url(r"^api/v1/", include("api.urls.deprecated", namespace="api-deprecated")),
    url(r"^api/v1/", include("api.urls.v1", namespace="api-v1")),
    url(r"^admin/", admin.site.urls),
    url(r"^health", include("health_check.urls", namespace="health")),
    url(r"^sales-dashboard/", include("sales_dashboard.urls")),
<<<<<<< HEAD
    url(r"", lambda r: HttpResponse("Bullet Train API")),
=======
    url(r"", lambda r: HttpResponse("Flagsmith API")),
>>>>>>> 555e4fcc
    # this url is used to generate email content for the password reset workflow
    url(
        r"^password-reset/confirm/(?P<uidb64>[0-9A-Za-z_\-]+)/(?P<token>[0-9A-Za-z]{1,"
        r"13}-[0-9A-Za-z]{1,20})/$",
        password_reset_redirect,
        name="password_reset_confirm",
    ),
]

if settings.DEBUG:
    import debug_toolbar

    urlpatterns = [
        url(r"^__debug__/", include(debug_toolbar.urls)),
    ] + urlpatterns<|MERGE_RESOLUTION|>--- conflicted
+++ resolved
@@ -11,11 +11,7 @@
     url(r"^admin/", admin.site.urls),
     url(r"^health", include("health_check.urls", namespace="health")),
     url(r"^sales-dashboard/", include("sales_dashboard.urls")),
-<<<<<<< HEAD
-    url(r"", lambda r: HttpResponse("Bullet Train API")),
-=======
     url(r"", lambda r: HttpResponse("Flagsmith API")),
->>>>>>> 555e4fcc
     # this url is used to generate email content for the password reset workflow
     url(
         r"^password-reset/confirm/(?P<uidb64>[0-9A-Za-z_\-]+)/(?P<token>[0-9A-Za-z]{1,"
